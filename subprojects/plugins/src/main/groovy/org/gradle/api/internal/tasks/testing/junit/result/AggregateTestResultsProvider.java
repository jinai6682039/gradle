--- conflicted
+++ resolved
@@ -39,12 +39,7 @@
 
     public void visitClasses(final Action<? super TestClassResult> visitor) {
         classOutputProviders = new HashMap<String, TestResultsProvider>();
-<<<<<<< HEAD
-        for (File dir : binaryResultDirs) {
-            final BinaryResultBackedTestResultsProvider provider = new BinaryResultBackedTestResultsProvider(dir, new TestOutputStore(dir).reader());
-=======
         for (final TestResultsProvider provider : providers) {
->>>>>>> 09692173
             provider.visitClasses(new Action<TestClassResult>() {
                 public void execute(TestClassResult classResult) {
                     if (classOutputProviders.containsKey(classResult.getClassName())) {
@@ -66,6 +61,14 @@
         classOutputProviders.get(className).writeAllOutput(className, destination, writer);
     }
 
+    public boolean isHasResults() {
+        return any(providers, new Spec<TestResultsProvider>() {
+            public boolean isSatisfiedBy(TestResultsProvider element) {
+                return element.isHasResults();
+            }
+        });
+    }
+    
     public void writeNonTestOutput(String className, TestOutputEvent.Destination destination, Writer writer) {
         classOutputProviders.get(className).writeNonTestOutput(className, destination, writer);
     }
@@ -73,12 +76,4 @@
     public void writeTestOutput(String className, Object testId, TestOutputEvent.Destination destination, Writer writer) {
         classOutputProviders.get(className).writeTestOutput(className, testId, destination, writer);
     }
-
-    public boolean isHasResults() {
-        return any(providers, new Spec<TestResultsProvider>() {
-            public boolean isSatisfiedBy(TestResultsProvider element) {
-                return element.isHasResults();
-            }
-        });
-    }
 }