--- conflicted
+++ resolved
@@ -1,4 +1,3 @@
-<<<<<<< HEAD
 /*
  * Copyright 2010 the original author or authors.
  *
@@ -41,58 +40,6 @@
 include 'native'
 include 'internalTesting'
 include 'internalIntegTesting'
-
-rootProject.name = 'gradle'
-rootProject.children.each {project ->
-    String fileBaseName = project.name.replaceAll("\\p{Upper}") { "-${it.toLowerCase()}" }
-    String projectDirName = "subprojects/$fileBaseName"
-    project.projectDir = new File(settingsDir, projectDirName)
-    project.buildFileName = "${fileBaseName}.gradle"
-    assert project.projectDir.isDirectory()
-    assert project.buildFile.isFile()
-}
-=======
-/*
- * Copyright 2010 the original author or authors.
- *
- * Licensed under the Apache License, Version 2.0 (the "License");
- * you may not use this file except in compliance with the License.
- * You may obtain a copy of the License at
- *
- *      http://www.apache.org/licenses/LICENSE-2.0
- *
- * Unless required by applicable law or agreed to in writing, software
- * distributed under the License is distributed on an "AS IS" BASIS,
- * WITHOUT WARRANTIES OR CONDITIONS OF ANY KIND, either express or implied.
- * See the License for the specific language governing permissions and
- * limitations under the License.
- */
-include 'core'
-include 'coreImpl'
-include 'wrapper'
-include 'cli'
-include 'launcher'
-include 'plugins'
-include 'scala'
-include 'ide'
-include 'osgi'
-include 'maven'
-include 'announce'
-include 'jetty'
-include 'codeQuality'
-include 'antlr'
-include 'ui'
-include 'openApi'
-include 'toolingApi'
-include 'docs'
-include 'integTest'
-include 'sonar'
-include 'signing'
-include 'cpp'
-include 'ear'
-include 'native'
-include 'internalTesting'
-include 'internalIntegTesting'
 include 'website'
 
 rootProject.name = 'gradle'
@@ -103,5 +50,4 @@
     project.buildFileName = "${fileBaseName}.gradle"
     assert project.projectDir.isDirectory()
     assert project.buildFile.isFile()
-}
->>>>>>> afd9816c
+}